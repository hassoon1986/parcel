{
  "name": "@parcel/simple-example",
  "version": "2.0.0",
  "license": "MIT",
  "private": true,
  "scripts": {
<<<<<<< HEAD
    "demo": "node -r @parcel/babel-register ./node_modules/.bin/parcel src/index.js -w"
=======
    "demo": "parcel2 build src/index.js"
>>>>>>> 62643241
  },
  "devDependencies": {
    "@parcel/babel-register": "^2.0.0",
    "@parcel/config-default": "^2.0.0",
    "parcel": "^2.0.0"
  },
  "browser": "dist/legacy/index.js",
  "browserModern": "dist/modern/index.js",
  "targets": {
    "browserModern": {
      "engines": {
        "browsers": [
          "last 1 Chrome version"
        ]
      }
    },
    "browser": {
      "engines": {
        "browsers": [
          "> 0.25%"
        ]
      }
    }
  },
  "dependencies": {
    "lodash": "^4.17.11",
    "react": "^16.6.3",
    "react-dom": "^16.6.3"
  }
}<|MERGE_RESOLUTION|>--- conflicted
+++ resolved
@@ -4,11 +4,7 @@
   "license": "MIT",
   "private": true,
   "scripts": {
-<<<<<<< HEAD
-    "demo": "node -r @parcel/babel-register ./node_modules/.bin/parcel src/index.js -w"
-=======
-    "demo": "parcel2 build src/index.js"
->>>>>>> 62643241
+    "demo": "parcel2 watch src/index.js"
   },
   "devDependencies": {
     "@parcel/babel-register": "^2.0.0",
